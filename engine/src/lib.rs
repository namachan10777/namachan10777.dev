--- conflicted
+++ resolved
@@ -427,10 +427,10 @@
     }
 }
 
-<<<<<<< HEAD
 fn process_inlinestr(_: Context, s: String) -> EResult<XMLElem> {
     Ok(xml!(span[class = "inline-code"][xml!(s)]))
-=======
+}
+
 fn execute_iframe(_: Context, attrs: HashMap<String, Value>) -> EResult<XMLElem> {
     let attrs = [
         (
@@ -457,7 +457,6 @@
     })
     .collect::<Vec<(String, String)>>();
     Ok(XMLElem::Single("iframe".to_owned(), attrs))
->>>>>>> 28e541ec
 }
 
 fn process_cmd(ctx: Context, cmd: Cmd) -> EResult<XMLElem> {
