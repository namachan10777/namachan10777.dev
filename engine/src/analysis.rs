--- conflicted
+++ resolved
@@ -15,15 +15,11 @@
     None
 }
 
-<<<<<<< HEAD
 pub fn f<'a>(
     articles: Vec<ArticleSource>,
     rootpath: &'a path::Path,
     syntax_set: syntect::parsing::SyntaxSet,
-) -> Articles {
-=======
-pub fn f<'a>(articles: Vec<ArticleSource>, rootpath: &'a path::Path) -> Result<Articles, Error> {
->>>>>>> 662f86b0
+) -> Result<Articles, Error> {
     let mut hash = HashMap::new();
     for article in &articles {
         hash.insert(article.relpath.clone(), read_header(&article).ok_or_else(|| Error::H1Notfound(article.relpath.clone()))?);
@@ -32,10 +28,6 @@
         articles,
         hash,
         rootpath,
-<<<<<<< HEAD
         syntax_set,
-    }
-=======
     })
->>>>>>> 662f86b0
 }