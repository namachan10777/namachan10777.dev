--- conflicted
+++ resolved
@@ -19,15 +19,8 @@
             e.line(),
             e.column()
         )
-<<<<<<< HEAD
-        .get_matches();
+    })?;
     let syntax_set = syntect::parsing::SyntaxSet::load_defaults_newlines();
-    let cfg_path = path::Path::new(app.value_of("CONFIG").unwrap());
-    let cfg_str = fs::read_to_string(cfg_path).unwrap();
-    let cfg = serde_json::from_str::<engine::Config>(cfg_str.as_str()).unwrap();
-=======
-    })?;
->>>>>>> 662f86b0
     let root = cfg_path.parent().unwrap();
     let article_re = regex::Regex::new(cfg.article.as_str()).map_err(|e| format!("{}", e))?;
     let mut zipfile = zip::ZipWriter::new(
@@ -72,13 +65,9 @@
         }
     }
     let rootpath = cfg_path.parent().unwrap().canonicalize().unwrap();
-<<<<<<< HEAD
-    let article = engine::analysis::f(articles, &rootpath, syntax_set);
-=======
-    let article = engine::analysis::f(articles, &rootpath).map_err(|e| match e {
+    let article = engine::analysis::f(articles, &rootpath, syntax_set).map_err(|e| match e {
         engine::analysis::Error::H1Notfound(relpath) => format!("h1 not found from {}", relpath)
     })?;
->>>>>>> 662f86b0
     println!("{:?}", article.hash);
     for (path, xml) in article.into_xmls().map_err(|e| match e {
         engine::Error::UnresolvedLink(link) => format!("unresolved link {}", link),
