--- conflicted
+++ resolved
@@ -9,13 +9,9 @@
 struct TextParser;
 
 #[derive(Debug, PartialEq)]
-<<<<<<< HEAD
-enum Error {}
-=======
 pub enum Error {
     SyntaxError(LineColLocation),
 }
->>>>>>> ff95c3c7
 
 fn parse_cmd(pair: Pair<Rule>) -> Cmd {
     match pair.as_rule() {
@@ -262,25 +258,14 @@
     }
 }
 
-<<<<<<< HEAD
-pub fn parse(s: &str) -> Cmd {
-    parse_cmd(
-        TextParser::parse(Rule::main, s)
-            .unwrap()
-=======
 pub fn parse(s: &str) -> Result<Cmd, Error> {
     Ok(parse_cmd(
         TextParser::parse(Rule::main, s)
             .map_err(|e| Error::SyntaxError(e.line_col))?
->>>>>>> ff95c3c7
             .next()
             .unwrap()
             .into_inner()
             .next()
             .unwrap(),
-<<<<<<< HEAD
-    )
-=======
     ))
->>>>>>> ff95c3c7
 }